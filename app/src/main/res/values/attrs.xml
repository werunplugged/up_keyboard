--- conflicted
+++ resolved
@@ -609,11 +609,8 @@
             <enum name="tamil" value="15" />
             <enum name="telugu" value="16" />
             <enum name="thai" value="17" />
-<<<<<<< HEAD
+            <enum name="bulgarian" value="18" />
             <enum name="hangul" value="19" />
-=======
-            <enum name="bulgarian" value="18" />
->>>>>>> d56f241b
         </attr>
     </declare-styleable>
 
